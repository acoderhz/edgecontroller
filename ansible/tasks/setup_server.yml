--- conflicted
+++ resolved
@@ -113,7 +113,6 @@
     when: (CCE_ORCHESTRATION_MODE == "kubernetes") or
           (CCE_ORCHESTRATION_MODE == "kubernetes-ovn")
 
-<<<<<<< HEAD
   # Download and build K8s device plugins fo VC FEC
   - name: Obtain K8s device and CNI plugins
     block:
@@ -124,13 +123,12 @@
     when: 
       - CCE_ORCHESTRATION_MODE == "kubernetes"
       - vc_fec['enabled'] or sriov['enabled']
-=======
+
   - name: Install Kubernetes plugins for kubernetes-ovn mode
     include_tasks: "{{ base_path }}/tasks/kubernetes/install_nfd.yml"
     when: 
       - CCE_ORCHESTRATION_MODE == "kubernetes-ovn"
       - nfd_enabled == true
->>>>>>> 6693a0d0
 
   # Generate build .env file based on provided data in vars/defaults.yml file
   - include_tasks: "{{ base_path }}/tasks/build/env_file_backup_original.yml"
